--- conflicted
+++ resolved
@@ -26,41 +26,9 @@
 
 Where `ContentView` is a View.
 
-<<<<<<< HEAD
 This will result in a window as so:
 <img src=“media/demo.gif" width=“50%"/>
 
-Notice the `show(for: 2)`. This will make it show for 2 seconds, then hide again. In DynamicNotch, you can either:
-- `show()`
-- `show(for: seconds)`
-- `hide()`
-- `toggle()`
-
-to control the visibility of the dropdown.
-
-### DynamicNotchInfoWindow
-
-In addition, there is also a `DynamicNotchInfoWindow`, which is a fine-tuned version of the DynamicNotch, specifically made to show general information:
-```swift
-let notch = DynamicNotchInfoWindow(
-    systemImage: "figure",
-    title: "Figure",
-    description: "Looks like a person"
-)
-notch.show(for: 2)
-```
-
-Here are the available initializers for it:
-- `DynamicNotchInfoWindow(systemImage: String, iconColor: Color = .white, title: String, description: String! = nil)`
-- `DynamicNotchInfoWindow(image: Image! = nil, iconColor: Color = .white, title: String, description: String! = nil)`
-- `DynamicNotchInfoWindow(keyView: Content, title: String, description: String! = nil)`
-
-In fact, this was used 3/4 of the examples above :D
-The final listed intializer, which has `keyView`, can be used to show small indicators such as a circular progress bar.
-
-...I'm probably going to improve these docs later :)
-Feel free to ask questions/report issues in the `Issues` tab!
-=======
 Notice the `show(for: 2)`. This will make it show for 2 seconds, on the primary display, then hide again.  
 The available methods to set the DynamicNotch's visibility are:
 - `show(on screen: NSScreen = NSScreen.screens[0], for time: Double = 0)`
@@ -71,7 +39,6 @@
 
 ...I'm probably going to improve these docs later :)  
 Feel free to ask questions/report issues in the Issues tab!
->>>>>>> d529d52e
 
 # License
 
