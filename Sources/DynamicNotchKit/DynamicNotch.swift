--- conflicted
+++ resolved
@@ -26,11 +26,8 @@
     // Notch Closing Properties
     @Published var isMouseInside: Bool = false // If the mouse is inside, the notch will not auto-hide
     private var timer: Timer?
-<<<<<<< HEAD
+    var workItem: DispatchWorkItem?
     private var subscription: AnyCancellable?
-=======
-    var workItem: DispatchWorkItem?
->>>>>>> f68d37c4
 
     // Notch Style
     private var notchStyle: Style = .notch
