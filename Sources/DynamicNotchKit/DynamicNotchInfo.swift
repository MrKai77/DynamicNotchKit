//
//  DynamicNotchInfoWindow.swift
//  DynamicNotchKit
//
//  Created by Kai Azim on 2023-08-25.
//

import SwiftUI

internal final class DynamicNotchInfoPublisher<IconView>: ObservableObject where IconView: View {
    @Published var iconView: IconView?
    @Published var iconColor: Color
    @Published var title: String
    @Published var description: String?
    @Published var textColor: Color

<<<<<<< HEAD
    init(icon: Image?, iconColor: Color, title: String, description: String? = nil, textColor: Color) {
        self.icon = icon
=======
    init(icon: Image?, iconColor: Color, title: String, description: String? = nil) where IconView == Image {
        self.iconView = icon
>>>>>>> 4e4450d1
        self.iconColor = iconColor
        self.title = title
        self.description = description
        self.textColor = textColor
    }

    init(title: String, description: String? = nil, iconView: (() -> IconView)?) {
        self.title = title
        self.description = description
        self.iconColor = .clear
        self.iconView = iconView?()
    }

    @MainActor
<<<<<<< HEAD
    func publish(icon: Image?, iconColor: Color, title: String, description: String?, textColor: Color) {
        self.icon = icon
=======
    func publish(icon: Image?, iconColor: Color, title: String, description: String?) where IconView == Image {
        self.title = title
        self.description = description
        self.iconView = icon
>>>>>>> 4e4450d1
        self.iconColor = iconColor
    }

    @MainActor
    func publish(icon: IconView?, title: String, description: String?) {
        self.title = title
        self.description = description
<<<<<<< HEAD
        self.textColor = textColor
=======
        self.iconView = iconView
>>>>>>> 4e4450d1
    }
}

public class DynamicNotchInfo<IconView> where IconView: View {
    private var internalDynamicNotch: DynamicNotch<InfoView>
    private let publisher: DynamicNotchInfoPublisher<IconView>

<<<<<<< HEAD
    public init(contentID: UUID = .init(), icon: Image! = nil, title: String, description: String? = nil, iconColor: Color = .white, textColor: Color = .white, style: DynamicNotch<InfoView>.Style = .auto) {
        let publisher = DynamicNotchInfoPublisher(icon: icon, iconColor: iconColor, title: title, description: description, textColor: textColor)
=======
    public init(contentID: UUID = .init(), icon: Image! = nil, title: String, description: String? = nil, iconColor: Color = .white, style: DynamicNotch<InfoView>.Style = .auto) where IconView == Image {
        let publisher = DynamicNotchInfoPublisher(icon: icon, iconColor: iconColor, title: title, description: description)
>>>>>>> 4e4450d1
        self.publisher = publisher
        internalDynamicNotch = DynamicNotch(contentID: contentID, style: style) {
            InfoView(publisher: publisher)
        }
    }

    public init(contentID: UUID = .init(), title: String, description: String? = nil, style: DynamicNotch<InfoView>.Style = .auto, iconView: (() -> IconView)? = nil) {
        let publisher = DynamicNotchInfoPublisher<IconView>(title: title, description: description, iconView: iconView)
        self.publisher = publisher
        internalDynamicNotch = DynamicNotch(contentID: contentID, style: style) {
            InfoView(publisher: publisher)
        }
    }

    @MainActor
<<<<<<< HEAD
    public func setContent(contentID: UUID = .init(), icon: Image? = nil, title: String, description: String? = nil, iconColor: Color = .white, textColor: Color) {
=======
    public func setContent(contentID: UUID = .init(), icon: Image? = nil, title: String, description: String? = nil, iconColor: Color = .white) where IconView == Image {
>>>>>>> 4e4450d1
        withAnimation {
            publisher.publish(icon: icon, iconColor: iconColor, title: title, description: description, textColor: textColor)
        }
    }

    @MainActor
    public func setContent(contentID: UUID = .init(), title: String, description: String? = nil, iconView: IconView? = nil) {
        withAnimation {
            publisher.publish(icon: iconView, title: title, description: description)
        }
    }

    public func show(on screen: NSScreen = NSScreen.screens[0], for time: Double = 0) {
        internalDynamicNotch.show(on: screen, for: time)
    }

    public func hide() {
        internalDynamicNotch.hide()
    }

    public func toggle() {
        internalDynamicNotch.toggle()
    }
}

public extension DynamicNotchInfo {
    struct InfoView: View {
        private var publisher: DynamicNotchInfoPublisher<IconView>

        init(publisher: DynamicNotchInfoPublisher<IconView>) {
            self.publisher = publisher
        }

        public var body: some View {
            HStack(spacing: 10) {
                InfoImageView(publisher: publisher)
                InfoTextView(publisher: publisher)
                Spacer(minLength: 0)
            }
            .frame(height: 40)
        }
    }

    struct InfoImageView: View {
        @ObservedObject private var publisher: DynamicNotchInfoPublisher<IconView>

        init(publisher: DynamicNotchInfoPublisher<IconView>) {
            self.publisher = publisher
        }

        public var body: some View {
            if let image = publisher.iconView as? Image {
                image
                    .resizable()
                    .foregroundStyle(publisher.iconColor)
                    .padding(3)
                    .scaledToFit()
            } else if let iconView = publisher.iconView {
                iconView
            } else {
                Image(nsImage: NSApplication.shared.applicationIconImage)
                    .resizable()
                    .padding(-5)
                    .scaledToFit()
            }
        }
    }

    struct InfoTextView: View {
        @ObservedObject private var publisher: DynamicNotchInfoPublisher<IconView>

        init(publisher: DynamicNotchInfoPublisher<IconView>) {
            self.publisher = publisher
        }

        public var body: some View {
            VStack(alignment: .leading, spacing: publisher.description != nil ? nil : 0) {
                Text(publisher.title)
                    .font(.headline)
                    .foregroundStyle(publisher.textColor)
                Text(publisher.description ?? "")
                    .font(.caption2)
                    .foregroundStyle(publisher.textColor.opacity(0.75))
                    .opacity(publisher.description != nil ? 1 : 0)
                    .frame(maxHeight: publisher.description != nil ? nil : 0)
            }
        }
    }
}

struct DynamicNotchInfo_Previews: PreviewProvider {
    static let publisher = DynamicNotchInfoPublisher(icon: nil, iconColor: .blue, title: "testing", textColor: .black)
    static var previews: some View {
        VStack {
            DynamicNotchInfo.InfoView(publisher: publisher)
        }
    }
}<|MERGE_RESOLUTION|>--- conflicted
+++ resolved
@@ -14,48 +14,36 @@
     @Published var description: String?
     @Published var textColor: Color
 
-<<<<<<< HEAD
-    init(icon: Image?, iconColor: Color, title: String, description: String? = nil, textColor: Color) {
-        self.icon = icon
-=======
-    init(icon: Image?, iconColor: Color, title: String, description: String? = nil) where IconView == Image {
+    init(icon: Image?, iconColor: Color, title: String, description: String? = nil, textColor: Color) where IconView == Image {
         self.iconView = icon
->>>>>>> 4e4450d1
         self.iconColor = iconColor
         self.title = title
         self.description = description
         self.textColor = textColor
     }
 
-    init(title: String, description: String? = nil, iconView: (() -> IconView)?) {
+    init(title: String, description: String? = nil, textColor: Color, iconView: (() -> IconView)?) {
         self.title = title
         self.description = description
+        self.textColor = textColor
         self.iconColor = .clear
         self.iconView = iconView?()
     }
 
     @MainActor
-<<<<<<< HEAD
-    func publish(icon: Image?, iconColor: Color, title: String, description: String?, textColor: Color) {
-        self.icon = icon
-=======
-    func publish(icon: Image?, iconColor: Color, title: String, description: String?) where IconView == Image {
+    func publish(icon: Image?, iconColor: Color, title: String, description: String?, textColor: Color) where IconView == Image {
+        self.iconView = icon
+        self.iconColor = iconColor
         self.title = title
         self.description = description
-        self.iconView = icon
->>>>>>> 4e4450d1
-        self.iconColor = iconColor
+        self.textColor = textColor
     }
 
     @MainActor
     func publish(icon: IconView?, title: String, description: String?) {
         self.title = title
         self.description = description
-<<<<<<< HEAD
-        self.textColor = textColor
-=======
         self.iconView = iconView
->>>>>>> 4e4450d1
     }
 }
 
@@ -63,21 +51,16 @@
     private var internalDynamicNotch: DynamicNotch<InfoView>
     private let publisher: DynamicNotchInfoPublisher<IconView>
 
-<<<<<<< HEAD
-    public init(contentID: UUID = .init(), icon: Image! = nil, title: String, description: String? = nil, iconColor: Color = .white, textColor: Color = .white, style: DynamicNotch<InfoView>.Style = .auto) {
+    public init(contentID: UUID = .init(), icon: Image! = nil, title: String, description: String? = nil, iconColor: Color = .white, textColor: Color = .white, style: DynamicNotch<InfoView>.Style = .auto) where IconView == Image {
         let publisher = DynamicNotchInfoPublisher(icon: icon, iconColor: iconColor, title: title, description: description, textColor: textColor)
-=======
-    public init(contentID: UUID = .init(), icon: Image! = nil, title: String, description: String? = nil, iconColor: Color = .white, style: DynamicNotch<InfoView>.Style = .auto) where IconView == Image {
-        let publisher = DynamicNotchInfoPublisher(icon: icon, iconColor: iconColor, title: title, description: description)
->>>>>>> 4e4450d1
         self.publisher = publisher
         internalDynamicNotch = DynamicNotch(contentID: contentID, style: style) {
             InfoView(publisher: publisher)
         }
     }
 
-    public init(contentID: UUID = .init(), title: String, description: String? = nil, style: DynamicNotch<InfoView>.Style = .auto, iconView: (() -> IconView)? = nil) {
-        let publisher = DynamicNotchInfoPublisher<IconView>(title: title, description: description, iconView: iconView)
+    public init(contentID: UUID = .init(), title: String, description: String? = nil, textColor: Color = .white, style: DynamicNotch<InfoView>.Style = .auto, iconView: (() -> IconView)? = nil) {
+        let publisher = DynamicNotchInfoPublisher<IconView>(title: title, description: description, textColor: textColor, iconView: iconView)
         self.publisher = publisher
         internalDynamicNotch = DynamicNotch(contentID: contentID, style: style) {
             InfoView(publisher: publisher)
@@ -85,11 +68,7 @@
     }
 
     @MainActor
-<<<<<<< HEAD
-    public func setContent(contentID: UUID = .init(), icon: Image? = nil, title: String, description: String? = nil, iconColor: Color = .white, textColor: Color) {
-=======
-    public func setContent(contentID: UUID = .init(), icon: Image? = nil, title: String, description: String? = nil, iconColor: Color = .white) where IconView == Image {
->>>>>>> 4e4450d1
+    public func setContent(contentID: UUID = .init(), icon: Image? = nil, title: String, description: String? = nil, iconColor: Color = .white, textColor: Color = .white) where IconView == Image {
         withAnimation {
             publisher.publish(icon: icon, iconColor: iconColor, title: title, description: description, textColor: textColor)
         }
@@ -172,7 +151,7 @@
                     .foregroundStyle(publisher.textColor)
                 Text(publisher.description ?? "")
                     .font(.caption2)
-                    .foregroundStyle(publisher.textColor.opacity(0.75))
+                    .foregroundStyle(publisher.textColor.opacity(0.8))
                     .opacity(publisher.description != nil ? 1 : 0)
                     .frame(maxHeight: publisher.description != nil ? nil : 0)
             }
